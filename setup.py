from setuptools import setup

version = '0.6.dev0'

long_description = '\n\n'.join([
    open('README.rst').read(),
    open('CREDITS.rst').read(),
    open('CHANGES.rst').read(),
    ])

install_requires = [
    'matplotlib',
    'numpy >= 1.8.2',
    'pygdal',
    'psycopg2',
    'requests',
    'scipy',
    'setuptools',
    'unipath',
    ],

tests_require = [
    'nose',
    'coverage',
    ]

setup(name='raster-tools',
      version=version,
      description="Tools for processing of elevation and landuse raster data.",
      long_description=long_description,
      # Get strings from http://www.python.org/pypi?%3Aaction=list_classifiers
      classifiers=[],
      keywords=[],
      author='Arjan Verkerk',
      author_email='arjan.verkerk@nelen-schuurmans.nl',
      url='',
      license='GPL',
      packages=['raster_tools'],
      zip_safe=False,
      install_requires=install_requires,
      tests_require=tests_require,
      extras_require={'test': tests_require},
      entry_points={
          'console_scripts': [
              # ==============================================================
              # Scripts already ported to python3
              # --------------------------------------------------------------
              # ahn3
              'ahn3-download      = raster_tools.ahn3.download:main',
              # analysis
              'upstream           = raster_tools.upstream:main',
              # modeling and extraction
              'extract            = raster_tools.extract:main',
              'rextract           = raster_tools.rextract:main',
              'vselect            = raster_tools.vselect:main',
<<<<<<< HEAD
=======
              'line-up            = raster_tools.line_up:main',
>>>>>>> 1bd6eed9
              # modification
              'fillnodata         = raster_tools.fill.fill:main',
              'rebase             = raster_tools.rebase:main',
              # organization
              'retile             = raster_tools.retile:main',
              # pointclouds
              'pol2laz            = raster_tools.pol2laz:main',
              # rasterization
              'bag2tif            = raster_tools.bag2tif:main',
              # ==============================================================
              # Scripts being ported to python3
              # --------------------------------------------------------------
              # analysis
              # 'zonal              = raster_tools.zonal:main',
              # 'rgb-zonal          = raster_tools.rgb_zonal:main',
              # 'green-factor       = raster_tools.green_factor:main',
              # 'difference         = raster_tools.difference:main',
              # flow analysis
              # 'flow-fil           = raster_tools.flow.flow_fil:main',
              # 'flow-dir           = raster_tools.flow.flow_dir:main',
              # 'flow-acc           = raster_tools.flow.flow_acc:main',
              # 'flow-vec           = raster_tools.flow.flow_vec:main',
              # 'flow-rst           = raster_tools.flow.flow_rst:main',
              # modification
              # 'hillshade          = raster_tools.hillshade:main',
              # 'shadow             = raster_tools.shadow:main',
              # 'merge              = raster_tools.merge:main',
              # rasterization
              # 'rasterize2         = raster_tools.rasterize2:main',
              # ==============================================================
              # Scripts to be ported to python3
              # --------------------------------------------------------------
              # ruimtekaart & maskerkaart
              # 'ruimtekaart        = raster_tools.ruimtekaart:main',
              # 'maskerkaart        = raster_tools.maskerkaart:main',
              # ==============================================================
              # Scripts not (yet) ported to python3
              # --------------------------------------------------------------
              # ahn2
              # 'ahn2-aig2tif       = raster_tools.ahn2.aig2tif:main',
              # 'ahn2-zip2tif       = raster_tools.ahn2.zip2tif:main',
              # 'ahn2-constant      = raster_tools.ahn2.constant:main',
              # modification
              # 'gmfillnodata       = raster_tools.gmfillnodata:main',
              # 'aggregate          = raster_tools.aggregate:main',
              # organization
              # 'reindex            = raster_tools.reindex:main',
              # pointclouds
              # 'txt2tif            = raster_tools.txt2tif:main',
              # 'roof               = raster_tools.roof:main',
              # rasterization
              # 'rasterize          = raster_tools.rasterize:main',
              # srtm
              # 'srtm-make-index    = raster_tools.srtm.make_index:main',
              # 'srtm-fix-nodata    = raster_tools.srtm.fix_nodata:main',
              # 'srtm-organize      = raster_tools.srtm.organize:main',
          ]},
      )<|MERGE_RESOLUTION|>--- conflicted
+++ resolved
@@ -53,10 +53,7 @@
               'extract            = raster_tools.extract:main',
               'rextract           = raster_tools.rextract:main',
               'vselect            = raster_tools.vselect:main',
-<<<<<<< HEAD
-=======
               'line-up            = raster_tools.line_up:main',
->>>>>>> 1bd6eed9
               # modification
               'fillnodata         = raster_tools.fill.fill:main',
               'rebase             = raster_tools.rebase:main',
